--- conflicted
+++ resolved
@@ -14,11 +14,8 @@
 use lcd::LCD;
 use registers::Registers;
 use timer::Timer;
-<<<<<<< HEAD
-=======
 use buttons::Buttons;
 use cartridge::{ Cartridge, NullCartridge, load_cartridge };
->>>>>>> ff3af78d
 
 use debug::print_registers;
 
@@ -322,13 +319,8 @@
 
     pub fn direct_write(&mut self, addr: u16, value: u8) {
         match addr {
-<<<<<<< HEAD
-            0x0000...0x3FFF => {}
-            0x4000...0x7FFF => {}
-=======
             0x0000...0x3FFF => self.cartridge.write(addr, value),
             0x4000...0x7FFF => self.cartridge.write(addr, value),
->>>>>>> ff3af78d
             0x8000...0x9FFF => self.lcd.write_display_ram(addr, value),
             0xA000...0xBFFF => self.external_ram[(addr - 0xA000) as usize] = value,
             0xC000...0xCFFF => self.ram[(addr - 0xC000) as usize] = value,
