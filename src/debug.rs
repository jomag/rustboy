--- conflicted
+++ resolved
@@ -1,9 +1,5 @@
 use instructions::op_length;
-<<<<<<< HEAD
-use mmu::{IE_REG, IF_REG, LCDC_REG, MMU, NR10_REG, NR11_REG, NR12_REG, NR13_REG, NR14_REG};
-=======
-use mmu::{IE_REG, IF_REG, LCDC_REG, MMU, STAT_REG, SCX_REG, SCY_REG};
->>>>>>> ff3af78d
+use mmu::{IE_REG, IF_REG, LCDC_REG, MMU, STAT_REG, SCX_REG, SCY_REG, NR10_REG, NR11_REG, NR12_REG, NR13_REG, NR14_REG};
 use std::fs::File;
 use std::io::Write;
 use timer::Timer;
