extern crate clap;
extern crate ctrlc;
extern crate num_traits;
extern crate png;
extern crate sdl2;
extern crate serde;

use std::env;
use std::io::prelude::*;
use std::io::stdin;
use std::io::stdout;
use std::str::FromStr;
use std::sync::atomic::{AtomicBool, Ordering};
use std::sync::{Arc, Condvar, Mutex};

use sdl2::audio::{AudioCallback, AudioQueue, AudioSpecDesired};
use sdl2::event::Event;
use sdl2::keyboard::Keycode;
use sdl2::pixels::PixelFormatEnum;
use sdl2::rect::Rect;
use sdl2::video::SwapInterval;

<<<<<<< HEAD
mod apu;
mod buttons;
=======
#[macro_escape]
mod macros;
>>>>>>> ff3af78d
mod cpu;
mod debug;
mod dma;
mod emu;
mod instructions;
mod interrupt;
mod lcd;
mod mmu;
mod registers;
mod timer;
mod ui;
<<<<<<< HEAD
=======
mod buttons;
mod cartridge;
>>>>>>> ff3af78d

use buttons::ButtonType;
use debug::{
    format_mnemonic, print_apu, print_lcdc, print_listing, print_registers, print_sprites,
};
use emu::Emu;
use lcd::{LCD, SCREEN_HEIGHT, SCREEN_WIDTH};

const APPNAME: &str = "Rustboy?";
const VERSION: &str = "0.0.0";
const AUTHOR: &str = "Jonatan Magnusson <jonatan.magnusson@gmail.com>";
const BOOTSTRAP_ROM: &str = "rom/boot.gb";
const CARTRIDGE_ROM: &str = "rom/tetris.gb";
const WINDOW_WIDTH: u32 = (SCREEN_WIDTH * 2) as u32;
const WINDOW_HEIGHT: u32 = (SCREEN_HEIGHT * 2) as u32;

fn should_enter_stepping(emu: &mut Emu, breakpoints: &Vec<u16>) -> bool {
    if emu.mmu.timer.trigger_debug {
        emu.mmu.timer.trigger_debug = false;
        return true;
    }

    if breakpoints.contains(&emu.mmu.reg.pc) {
        println!("- at breakpoint (PC: 0x{:04X})", emu.mmu.reg.pc);
        return true;
    }

    if emu.mmu.watch_triggered {
        println!("Break: watched memory change (PC 0x{:04X})", emu.mmu.reg.pc);
        emu.mmu.watch_triggered = false;
        return true;
    }

    return false;
}

fn parse_number<T: num_traits::Num>(text: &str) -> Result<T, T::FromStrRadixErr> {
    if text.starts_with("0x") {
        T::from_str_radix(&text[2..], 16)
    } else {
        T::from_str_radix(text, 10)
    }
}

fn parse_optional<T: num_traits::Num>(value: Option<&str>) -> Option<T> {
    match value {
        Some(text) => match parse_number(text) {
            Ok(num) => Some(num),
            Err(_) => {
                println!("Not a valid number: {:?}", text);
                std::process::exit(1);
            }
        },
        None => None,
    }
}

fn parse<T: num_traits::Num>(value: Option<&str>, default: T) -> T {
    match parse_optional(value) {
        Some(num) => num,
        None => default,
    }
}

fn capture_frame(filename: &str, frame: u32, lcd: &LCD) -> Result<(), std::io::Error> {
    // For reading and opening files
    use std::fs::File;
    use std::io::BufWriter;
    use std::path::Path;

    // To use encoder.set()
    use png::HasParameters;

    let path = Path::new(filename);
    let file = File::create(path).unwrap();
    let ref mut w = BufWriter::new(file);

    let mut encoder = png::Encoder::new(w, SCREEN_WIDTH as u32, SCREEN_HEIGHT as u32);
    encoder.set(png::ColorType::RGB).set(png::BitDepth::Eight);
    let mut writer = encoder.write_header().unwrap();

    writer.write_image_data(&lcd.buf_rgb8).unwrap();

    println!("Captured frame {}", frame);
    return Ok(());
}

struct AudioBuffer {
    buf: Arc<Mutex<[i16; 48_000]>>,
    pair: Arc<(Mutex<bool>, Condvar)>,
}

impl AudioCallback for AudioBuffer {
    type Channel = i16;

    fn callback(&mut self, out: &mut [i16]) {
        let mut i: usize = 0;
        let data = self.buf.lock().unwrap();
        for x in out.iter_mut() {
            *x = data[i];
            i = i + 1;
        }

        let &(ref lock, ref cvar) = &*self.pair;
        cvar.notify_one();
    }
}

fn main() -> Result<(), String> {
    let matches = clap::App::new(APPNAME)
        .version(VERSION)
        .author(AUTHOR)
        .about("Your less than average GameBoy emulator")
        .args_from_usage(
            "<ROM>              'The ROM to run'
            -B, --boot=[FILE]   'Path to bootstrap ROM'
            -H, --headless      'Run headless'
            -b, --break=[ADDR]  'Break at address ADDR'
            --break-cycle=[N]   'Break at cycle N'
            --break-frame=[N]   'Break at frame N'
            --exit-cycle=[N]    'Exit at cycle N'
            --exit-frame=[N]    'Exit at frame N'
            -R, --record=[PATH] 'Record into directory'
            -s, --skip=[N]      'Frames to skip while recording'
            -C, --capture=[N]   'Capture screen at frame N'
            --capture-to=[FILE] 'Capture filename'
            ",
        )
        .get_matches();

    let bootstrap_rom = matches.value_of("boot").unwrap_or(BOOTSTRAP_ROM); // done!
    let cartridge_rom = matches.value_of("ROM").unwrap_or(CARTRIDGE_ROM); // done!
    let headless: bool = matches.is_present("headless");
    let record: Option<&str> = matches.value_of("record");
    let record_frame_skip: u32 = parse(matches.value_of("skip"), 3);
    let break_at_address: Option<u16> = parse_optional(matches.value_of("break"));
    let break_at_cycle: Option<u64> = parse_optional(matches.value_of("break-cycle"));
    let break_at_frame: Option<u32> = parse_optional(matches.value_of("break-frame"));
    let exit_at_cycle: Option<u32> = parse_optional(matches.value_of("exit-cycle"));
    let exit_at_frame: Option<u32> = parse_optional(matches.value_of("exit-frame"));
    let capture_at_frame: Option<u32> = parse_optional(matches.value_of("capture"));
    let capture_filename: &str = matches
        .value_of("capture-to")
        .unwrap_or("capture-frame-#.png");

    // Setup SDL2
    let sdl_context = sdl2::init()?;
    let video_subsystem = sdl_context.video()?;
    let window = video_subsystem
        .window("MoeGeeBee", WINDOW_WIDTH, WINDOW_HEIGHT)
        .position(100, 100)
        .opengl()
        .build()
        .map_err(|msg| msg.to_string())?;

    // Setup audio system
    const fps: f64 = 60.0;
    const sample_rate: u32 = 48_000;
    let audio_subsystem = sdl_context.audio()?;
    let audio_buffer: Arc<Mutex<[i16; sample_rate as usize]>> =
        Arc::new(Mutex::new([0; sample_rate as usize]));
    let audio_sync_pair = Arc::new((Mutex::new(false), Condvar::new()));

    let samples_per_frame: u32 = (sample_rate * 100) / (fps * 100.0) as u32;

    let desired_audio_spec = AudioSpecDesired {
        freq: Some(sample_rate as i32),
        channels: Some(1),
        samples: Some(samples_per_frame as u16),
    };

    // FIXME: validate that the received sample rate matches the desired rate
    let audio_device = audio_subsystem
        .open_playback(None, &desired_audio_spec, |spec| AudioBuffer {
            buf: audio_buffer.clone(),
            pair: audio_sync_pair.clone(),
        })
        .unwrap();

    let mut emu = Emu::new(sample_rate);
    emu.init();

    println!("Loading bootstrap ROM: {}", bootstrap_rom);
    let sz = emu.load_bootstrap(bootstrap_rom);
    println!(" - {} bytes read", sz);

    println!("Loading cartridge ROM: {}", cartridge_rom);
    emu.load_cartridge(cartridge_rom);

    let mut breakpoints: Vec<u16> = Vec::new();
    let mut stepping = false;
    let mut last_command = "".to_string();

    if let Some(addr) = break_at_address {
        breakpoints.push(addr);
    }

    if let Some(cycle) = break_at_cycle {
        emu.mmu.timer.abs_cycle_breakpoint = cycle;
    }

    let ctrlc_event = Arc::new(AtomicBool::new(false));
    let ctrlc_event_clone = ctrlc_event.clone();

    ctrlc::set_handler(move || {
        println!("Ctrl-C: breaking execution");
        ctrlc_event_clone.store(true, Ordering::SeqCst)
    })
    .expect("failed to setup ctrl-c handler");

    let mut frame_counter: u32 = 0;

    let mut canvas = window.into_canvas().build().map_err(|e| e.to_string())?;

    let texture_creator = canvas.texture_creator();
    let fmt = PixelFormatEnum::RGB24;

    let mut texture = texture_creator
        .create_texture_streaming(fmt, SCREEN_WIDTH as u32, SCREEN_HEIGHT as u32)
        .map_err(|e| e.to_string())?;

    video_subsystem.gl_set_swap_interval(SwapInterval::Immediate)?;
    canvas.clear();
    canvas.copy(&texture, None, Some(Rect::new(150, 150, 320, 288)))?;
    canvas.present();

    // Start playback
    audio_device.resume();

    let mut event_pump = sdl_context.event_pump().map_err(|msg| msg.to_string())?;

    'running: loop {
        for event in event_pump.poll_iter() {
            match event {
                Event::Quit { .. } => break 'running,

                Event::KeyDown {
                    keycode: Some(Keycode::Escape),
                    ..
                } => break 'running,

                Event::KeyDown {
                    keycode: Some(keycode),
                    ..
                } => match keycode {
                    Keycode::Left => emu.mmu.buttons.handle_press(ButtonType::Left),
                    Keycode::Right => emu.mmu.buttons.handle_press(ButtonType::Right),
                    Keycode::Up => emu.mmu.buttons.handle_press(ButtonType::Up),
                    Keycode::Down => emu.mmu.buttons.handle_press(ButtonType::Down),
                    Keycode::Space => emu.mmu.buttons.handle_press(ButtonType::Select),
                    Keycode::Return => emu.mmu.buttons.handle_press(ButtonType::Start),
                    Keycode::Z => emu.mmu.buttons.handle_press(ButtonType::A),
                    Keycode::X => emu.mmu.buttons.handle_press(ButtonType::B),
                    _ => {}
                },

                Event::KeyUp {
                    keycode: Some(keycode),
                    ..
                } => match keycode {
                    Keycode::Left => emu.mmu.buttons.handle_release(ButtonType::Left),
                    Keycode::Right => emu.mmu.buttons.handle_release(ButtonType::Right),
                    Keycode::Up => emu.mmu.buttons.handle_release(ButtonType::Up),
                    Keycode::Down => emu.mmu.buttons.handle_release(ButtonType::Down),
                    Keycode::Space => emu.mmu.buttons.handle_release(ButtonType::Select),
                    Keycode::Return => emu.mmu.buttons.handle_release(ButtonType::Start),
                    Keycode::Z => emu.mmu.buttons.handle_release(ButtonType::A),
                    Keycode::X => emu.mmu.buttons.handle_release(ButtonType::B),
                    _ => {}
                },

                _ => {
                    // println!("unhandled event: {:?}", event);
                }
            }
            /*
            match event {
                _ => { println!("unhandled event"); }
            }*/
        }

        if should_enter_stepping(&mut emu, &breakpoints) {
            stepping = true;
        }

        if ctrlc_event.load(Ordering::SeqCst) {
            ctrlc_event.store(false, Ordering::SeqCst);
            stepping = true;
        }

        if stepping {
            print_registers(&emu.mmu);
            let pc = emu.mmu.reg.pc;
            let mut list_offset = pc;
            println!("0x{:04X}: {}", pc, format_mnemonic(&emu.mmu, pc));

            loop {
                print!("(debug) ");
                stdout().flush().ok();
                let mut cmd_s: String = String::new();
                stdin().read_line(&mut cmd_s).expect("invalid command");

                if cmd_s == "" {
                    cmd_s = last_command.clone();
                } else {
                    last_command = cmd_s.clone();
                }

                let args: Vec<_> = cmd_s.split_whitespace().collect();

                match args[0] {
                    "break" => {
                        match parse_number::<u16>(args[1]) {
                            Ok(addr) => breakpoints.push(addr),
                            Err(_) => println!("Not a valid address"),
                        };
                    }
                    "c" => {
                        stepping = false;
                        break;
                    }
                    "s" => {
                        break;
                    }
                    "n" => {
                        break;
                    }
                    "l" => {
                        if args.len() > 1 {
                            list_offset = args[1].parse::<u16>().unwrap();
                        }
                        list_offset = print_listing(&emu.mmu, list_offset, 10);
                    }
                    "q" => {
                        break 'running;
                    }
                    "r" => {
                        if args.len() > 1 {
                            match parse_number::<u16>(args[1]) {
                                Ok(addr) => println!(
                                    "[{:04X}] = 0x{:02X}",
                                    addr,
                                    &emu.mmu.direct_read(addr),
                                ),
                                Err(_) => println!("Not a valid address"),
                            };
                        }
                    }
                    "sprites" => {
                        print_sprites(&emu.mmu);
                    }
                    "lcdc" => print_lcdc(&emu.mmu),
                    "apu" => print_apu(&emu.mmu),
                    "" => {}
                    _ => {
                        println!("invalid command!");
                    }
                }
            }
        }

        if emu.mmu.reg.stopped {
            println!("Stopped! Press enter to continue");
            let mut inp: String = String::new();
            stdin().read_line(&mut inp).expect("invalid command");
            emu.mmu.reg.stopped = false;
        }

        emu.mmu.exec_op();

        while !stepping && !emu.mmu.display_updated {
            if should_enter_stepping(&mut emu, &breakpoints) {
                stepping = true;
            } else {
                emu.mmu.exec_op();
            }
        }

        if emu.mmu.display_updated {
            // Generate one new frame worth of audio samples.
            {
                let samples = &emu.mmu.apu.generate(samples_per_frame as usize);
                let mut audio_data = audio_buffer.lock().unwrap();

                for i in 0..samples.len() {
                    audio_data[i as usize] = samples[i as usize];
                }
            }

            {
                let &(ref lock, ref cvar) = &*audio_sync_pair;
                let consumed = lock.lock().unwrap();
                cvar.wait(consumed).unwrap();
            }

            if let Some(frm) = capture_at_frame {
                if frm == frame_counter {
                    capture_frame(capture_filename, frame_counter, &emu.mmu.lcd).unwrap();
                }
            }

            /*
            let mut texture = texture_creator
                .create_texture_streaming(fmt, SCREEN_WIDTH as u32, SCREEN_HEIGHT as u32)
                .unwrap();
                */

            texture
                .with_lock(None, |buffer: &mut [u8], pitch: usize| {
                    buffer.copy_from_slice(&emu.mmu.lcd.buf_rgb8);
                })
                .unwrap();

            canvas.clear();

            // FIXME: there's currently a problem with the next statement:
            // On MacOS the second parameter for React::new should be
            // "WINDOW_HEIGHT as i32", while on Linux it should be 0.
            canvas
                .copy(
                    &texture,
                    None,
                    Rect::new(
                        0,
                        0, /*WINDOW_HEIGHT as i32*/
                        WINDOW_WIDTH,
                        WINDOW_HEIGHT,
                    ),
                )
                .unwrap();

            canvas.present();

            if let Some(frm) = exit_at_frame {
                if frm == frame_counter {
                    println!("Exit at frame {}", frame_counter);
                    break 'running;
                }
            }

            emu.mmu.display_updated = false;
            frame_counter = frame_counter + 1;
        }
    }

    audio_device.pause();
    println!("Clean shutdown. Bye!");
    return Ok(());
}<|MERGE_RESOLUTION|>--- conflicted
+++ resolved
@@ -20,13 +20,11 @@
 use sdl2::rect::Rect;
 use sdl2::video::SwapInterval;
 
-<<<<<<< HEAD
+#[macro_escape]
+mod macros;
+
 mod apu;
 mod buttons;
-=======
-#[macro_escape]
-mod macros;
->>>>>>> ff3af78d
 mod cpu;
 mod debug;
 mod dma;
@@ -38,11 +36,8 @@
 mod registers;
 mod timer;
 mod ui;
-<<<<<<< HEAD
-=======
 mod buttons;
 mod cartridge;
->>>>>>> ff3af78d
 
 use buttons::ButtonType;
 use debug::{
